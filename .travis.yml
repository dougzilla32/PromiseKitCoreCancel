--- conflicted
+++ resolved
@@ -8,10 +8,7 @@
 
 stages:
   - name: pretest
-<<<<<<< HEAD
-=======
   - name: lint
->>>>>>> 59553d62
   - name: test
   - name: deploy
     if: branch =~ ^\d+\.\d+\.\d+$
@@ -41,52 +38,6 @@
     - <<: *test
       name: tvOS
       xcode_destination: 'OS=12.2,name=Apple TV'
-<<<<<<< HEAD
-
-    - name: Linux
-      env: SWIFT_VERSION='5.0-DEVELOPMENT-SNAPSHOT-2019-01-22-a'
-      os: linux
-      language: generic
-      install: eval "$(curl -sL https://swiftenv.fuller.li/install.sh)"
-      script: swift test
-
-    - name: JavaScript Promises/A+
-      install: |
-        bash -c "
-          cd Tests/A+/JavaScript
-          npm ci &>/dev/null
-          npm run --hide-modules build"
-      script: swift test --filter A__js.AllTests
-      after_success: bash <(curl -s https://codecov.io/bash)
-      cache.directories:
-        - Tests/JS-A+/build
-        - Tests/JS-A+/node_modules
-
-    - stage: deploy
-      before_script: |
-        cat <<\ \ EOF> PromiseKit.podspec
-        Pod::Spec.new do |s|
-          s.name = "PromiseKit"
-          s.source = { git: "https://github.com/mxcl/#{s.name}.git", tag: s.version }
-          s.authors  = { 'Max Howell' => 'mxcl@me.com' }
-          s.license = 'MIT'
-          s.summary = 'Promises for Swift.'
-          s.version = ENV["TRAVIS_TAG"]
-          s.frameworks = 'Foundation'
-          s.description = 'A thoughtful and complete implementation of promises for iOS, macOS, watchOS and tvOS.'
-          s.requires_arc = true
-          s.source_files = 'Sources/*.swift'
-          s.swift_version = '5.0'
-          s.social_media_url = 'https://twitter.com/mxcl'
-          s.documentation_url = 'http://mxcl.github.io/PromiseKit/reference/'
-          s.ios.deployment_target = '8.0'
-          s.osx.deployment_target = '10.10'
-          s.tvos.deployment_target = '9.0'
-          s.watchos.deployment_target = '2.0'
-        end
-        EOF
-      script: pod trunk push --allow-warnings
-=======
 
     - name: Linux
       env: SWIFT_VERSION='5.0-DEVELOPMENT-SNAPSHOT-2019-01-22-a'
@@ -124,7 +75,6 @@
       script: pod trunk push --allow-warnings
       after_success: |
         ./deploy publish-release
->>>>>>> 59553d62
 
     - name: Generate Documentation
       os: osx
