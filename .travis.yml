--- conflicted
+++ resolved
@@ -83,11 +83,7 @@
       script: pod trunk push --allow-warnings
 
     - name: Generate Documentation
-<<<<<<< HEAD
-      git.depth: false
-=======
       os: osx
->>>>>>> 0070f3c5
       install: gem install jazzy
       script: |
         set -exo pipefail
