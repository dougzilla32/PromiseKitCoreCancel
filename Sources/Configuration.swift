import Dispatch

/**
 PromiseKit’s configurable parameters.

 Do not change these after any Promise machinery executes as the configuration object is not thread-safe.

 We would like it to be, but sadly `Swift` does not expose `dispatch_once` et al. which is what we used to use in order to make the configuration immutable once first used.
*/
public struct PMKConfiguration {
<<<<<<< HEAD
    /// Backward compatibility: default DispatchQueues that promise handlers dispatch to
    public var Q: (map: DispatchQueue?, return: DispatchQueue?) {
        get { return (map: D.map as? DispatchQueue, return: D.return as? DispatchQueue) }
        set { D = (map: newValue.map ?? CurrentThreadDispatcher(), return: newValue.return ?? CurrentThreadDispatcher()) }
    }

    /// The default Dispatchers that promise handlers dispatch to
=======
    /// Backward compatibility: the default Dispatcher to which handlers dispatch, represented as DispatchQueues.
    public var Q: (map: DispatchQueue?, return: DispatchQueue?) {
        get {
            let convertedMap = D.map is CurrentThreadDispatcher ? nil : D.map as? DispatchQueue
            let convertedReturn = D.return is CurrentThreadDispatcher ? nil : D.return as? DispatchQueue
            return (map: convertedMap, return: convertedReturn)
        }
        set { D = (map: newValue.map ?? CurrentThreadDispatcher(), return: newValue.return ?? CurrentThreadDispatcher()) }
    }

    /// The default Dispatchers to which promise handlers dispatch
>>>>>>> 59553d62
    public var D: (map: Dispatcher, return: Dispatcher) = (map: DispatchQueue.main, return: DispatchQueue.main)

    /// The default catch-policy for all `catch` and `resolve`
    public var catchPolicy = CatchPolicy.allErrorsExceptCancellation
    
    /// The closure used to log PromiseKit events.
    /// Not thread safe; change before processing any promises.
    /// - Note: The default handler calls `print()`
    public var logHandler: (LogEvent) -> () = { event in
        print(event.asString())
    }
}

/// Modify this as soon as possible in your application’s lifetime
public var conf = PMKConfiguration()<|MERGE_RESOLUTION|>--- conflicted
+++ resolved
@@ -8,15 +8,6 @@
  We would like it to be, but sadly `Swift` does not expose `dispatch_once` et al. which is what we used to use in order to make the configuration immutable once first used.
 */
 public struct PMKConfiguration {
-<<<<<<< HEAD
-    /// Backward compatibility: default DispatchQueues that promise handlers dispatch to
-    public var Q: (map: DispatchQueue?, return: DispatchQueue?) {
-        get { return (map: D.map as? DispatchQueue, return: D.return as? DispatchQueue) }
-        set { D = (map: newValue.map ?? CurrentThreadDispatcher(), return: newValue.return ?? CurrentThreadDispatcher()) }
-    }
-
-    /// The default Dispatchers that promise handlers dispatch to
-=======
     /// Backward compatibility: the default Dispatcher to which handlers dispatch, represented as DispatchQueues.
     public var Q: (map: DispatchQueue?, return: DispatchQueue?) {
         get {
@@ -28,7 +19,6 @@
     }
 
     /// The default Dispatchers to which promise handlers dispatch
->>>>>>> 59553d62
     public var D: (map: Dispatcher, return: Dispatcher) = (map: DispatchQueue.main, return: DispatchQueue.main)
 
     /// The default catch-policy for all `catch` and `resolve`
